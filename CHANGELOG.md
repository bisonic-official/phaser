# Change Log

## Version 3.1.2 - In Development

### Updates

* Hundreds of JSDoc fixes across the whole API.
* Tween.updateTweenData will now check to see if the Tween target still exists before trying to update its properties.

### Bug Fixes

* The KeyCode `FORWAD_SLASH` had a typo and has been changed to `FORWAD_SLASH`. Fix #3271 (thanks @josedarioxyz)
<<<<<<< HEAD
* Added missing data parameter to ScenePlugin. Fixes #3810 (thanks @AleBles)



=======
* Fixed issue with vertex buffer creation on Static Tilemap Layer, causing tilemap layers to appear black. Fix #3266 (thanks @akleemans)
* Implemented Static Tilemap Layer scaling and Tile alpha support.
* Fixed issue with null texture on Particle Emitter batch generation. This would manifest if you had particles with blend modes on-top of other images not appearing.
>>>>>>> 6581f301

## Version 3.1.1 - 20th February 2018

### Updates

* The entire codebase now passes our eslint config (which helped highlight a few errors), if you're submitting a PR, please ensure your PR passes the config too.
* The Web Audio Context is now suspended instead of closed to allow for prevention of 'Failed to construct AudioContext: maximum number of hardware contexts reached' errors from Chrome in a hot reload environment. We still strongly recommend reusing the same context in a production environment. See [this example](http://labs.phaser.io/view.html?src=src%5Caudio%5CWeb%20Audio%5CReuse%20AudioContext.js) for details. Fixes #3238 (thanks @z0y1 @Ziao)
* The Webpack shell plugin now fires on `onBuildExit`, meaning it'll update the examples if you use `webpack watch` (thanks @rblopes)
* Added `root: true` flag to the eslint config to stop it scanning further-up the filesystem.

### Bug Fixes

* Math.Fuzzy.Floor had an incorrect method signature.
* Arcade Physics World didn't import GetOverlapX or GetOverlapY, causing `separateCircle` to break.
* TileSprite was missing a gl reference, causing it to fail during a context loss and restore.
* The Mesh Game Object Factory entry had incorrect arguments passed to Mesh constructor.
* Removed unused `_queue` property from `ScenePlugin` class (thanks @rblopes)
* The variable `static` is no longer used in Arcade Physics, fixing the 'static is a reserved word' in strict mode error (thanks @samme)
* Fixed `Set.union`, `Set.intersect` and `Set.difference` (thanks @yupaul)
* The corner tints were being applied in the wrong order. Fixes #3252 (thanks @Rybar)
* BitmapText objects would ignore calls to setOrigin. Fixes #3249 (thanks @amkazan)
* Fixed a 1px camera jitter and bleeding issue in the renderer. Fixes #3245 (thanks @bradharms)
* Fixed the error `WebGL: INVALID_ENUM: blendEquation: invalid mode.` that would arise on iOS. Fixes #3244 (thanks @Ziao)
* The `drawBlitter` function would crash if `roundPixels` was true. Fixes #3243 (thanks @Jerenaux and @vulcanoidlogic)

## Version 3.1.0 - Onishi - 16th February 2018

### Updates

* Vertex resource handling code updated, further optimizing the WebGL batching. You should now see less gl ops per frame across all batches.
* The `Blitter` game object has been updated to use the `List` structure instead of `DisplayList`.
* Arcade Physics World `disableBody` has been renamed `disableGameObjectBody` to more accurately reflect what it does.
* Lots of un-used properties were removed from the Arcade Physics Static Body object.
* Arcade Physics Static Body can now refresh itself from its parent via `refreshBody`.

### Bug Fixes

* A couple of accidental uses of `let` existed, which broke Image loading in Safari # (thanks Yat Hin Wong)
* Added the static property `Graphics.TargetCamera` was added back in which fixed `Graphics.generateTexture`.
* The SetHitArea Action now calls `setInteractive`, fixing `Group.createMultiple` when a hitArea has been set.
* Removed rogue Tween emit calls. Fix #3222 (thanks @ZaDarkSide)
* Fixed incorrect call to TweenManager.makeActive. Fix #3219 (thanks @ZaDarkSide)
* The Depth component was missing from the Zone Game Object. Fix #3213 (thanks @Twilrom)
* Fixed issue with `Blitter` overwriting previous objects vertex data.
* The `Tile` game object tinting was fixed, so tiles now honor alpha values correctly.
* The `BitmapMask` would sometimes incorrectly bind its resources.
* Fixed the wrong Extend target in MergeXHRSettings (thanks @samme)

### New Features

* Destroying a Game Object will now call destroy on its physics body, if it has one set.
* Arcade Physics Colliders have a new `name` property and corresponding `setName` method.
* Matter.js bodies now have an inlined destroy method that removes them from the World.
* Impact bodies now remove themselves from the World when destroyed.
* Added Vector2.ZERO static property.<|MERGE_RESOLUTION|>--- conflicted
+++ resolved
@@ -10,16 +10,10 @@
 ### Bug Fixes
 
 * The KeyCode `FORWAD_SLASH` had a typo and has been changed to `FORWAD_SLASH`. Fix #3271 (thanks @josedarioxyz)
-<<<<<<< HEAD
-* Added missing data parameter to ScenePlugin. Fixes #3810 (thanks @AleBles)
-
-
-
-=======
 * Fixed issue with vertex buffer creation on Static Tilemap Layer, causing tilemap layers to appear black. Fix #3266 (thanks @akleemans)
 * Implemented Static Tilemap Layer scaling and Tile alpha support.
 * Fixed issue with null texture on Particle Emitter batch generation. This would manifest if you had particles with blend modes on-top of other images not appearing.
->>>>>>> 6581f301
+* Added missing data parameter to ScenePlugin. Fixes #3810 (thanks @AleBles)
 
 ## Version 3.1.1 - 20th February 2018
 
